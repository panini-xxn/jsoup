--- conflicted
+++ resolved
@@ -22,12 +22,10 @@
     many pages.
     <https://github.com/jhy/jsoup/issues/797>
 
-<<<<<<< HEAD
   * Improvement: performance tweaks when parsing start tags, data, tables.
-=======
+
   * Improvement: added Element.nextElementSiblings() and Element.previousElementSiblings()
     https://github.com/jhy/jsoup/pull/1054
->>>>>>> 426ffe78
 
   * Bugfix: when converting a Jsoup document to a W3C DOM, if an element is namespaced but not in a defined namespace,
     set it to the global namespace.
